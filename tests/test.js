/** @type {import("../types").default} */
const highs = require('../build/highs.js');
const assert = require('assert').strict;
const fs = require('fs');

const PROBLEM = `Maximize
 obj: x1 + 2 x2 + 4 x3 + x4
Subject To
 c1: - x1 + x2 + x3 + 10 x4 <= 20
 c2: x1 - 4 x2 + x3 <= 30
 c3: x2 - 0.5 x4 = 0
Bounds
 0 <= x1 <= 40
 2 <= x4 <= 3
End`;

const SOLUTION = {
  Status: 'Optimal',
  ObjectiveValue: 87.5,
  Columns: {
    x1: {
      Index: 0,
      Status: 'BS',
      Lower: 0,
      Type: 'Continuous',
      Upper: 40,
      Primal: 17.5,
      Dual: -0,
      Name: 'x1'
    },
    x2: {
      Index: 1,
      Status: 'BS',
      Lower: 0,
      Type: 'Continuous',
      Upper: Infinity,
      Primal: 1,
      Dual: -0,
      Name: 'x2'
    },
    x3: {
      Index: 2,
      Status: 'BS',
      Lower: 0,
      Type: 'Continuous',
      Upper: Infinity,
      Primal: 16.5,
      Dual: -0,
      Name: 'x3'
    },
    x4: {
      Index: 3,
      Status: 'LB',
      Lower: 2,
      Type: 'Continuous',
      Upper: 3,
      Primal: 2,
      Dual: -8.75,
      Name: 'x4'
    }
  },
  Rows: [
    {
      Index: 0,
      Name: 'c1',
      Status: 'UB',
      Lower: -Infinity,
      Upper: 20,
      Primal: 20,
      Dual: 1.5
    },
    {
      Index: 1,
      Name: 'c2',
      Status: 'UB',
      Lower: -Infinity,
      Upper: 30,
      Primal: 30,
      Dual: 2.5
    },
    {
      Index: 2,
      Name: 'c3',
      Status: 'UB',
      Lower: 0,
      Upper: 0,
      Primal: 0,
      Dual: 10.5
    }
  ]
};

/**
 * @param {import("../types").Highs} Module
 */
function test_optimal(Module) {
  const sol = Module.solve(PROBLEM);
  assert.deepStrictEqual(sol, SOLUTION);
}

/**
 * @param {import("../types").Highs} Module
 */
function test_options(Module) {
  const sol = Module.solve(PROBLEM, {
    primal_feasibility_tolerance: 1e-9, // option type: double
    time_limit: 1000, // option type: double
    allowed_cost_scale_factor: 2, // option type: integer
    use_implied_bounds_from_presolve: true,
    presolve: 'off'
  });
  assert.deepStrictEqual(sol, SOLUTION);
}

/**
 * @param {import("../types").Highs} Module
 */
function test_empty_model(Module) {
  // Arguably, this example should not be considered valid at all, but
  // HiGHS parses it as an empty model; see
  // https://github.com/ERGO-Code/HiGHS/issues/1451
  const sol = Module.solve(`Minimize
    42
  End`);
  assert.deepStrictEqual(sol, {
    Columns: {},
    ObjectiveValue: 0,
    Rows: [],
    Status: 'Empty'
  });
}

/**
 * @param {import("../types").Highs} Module
 */
function test_invalid_model(Module) {
  assert.throws(
    _ =>
      Module.solve(`Minimize
        ] 2 [
      End`),
    /Unable to read LP model/
  );
}

/**
 * @param {import("../types").Highs} Module
 */
function test_integer_problem(Module) {
  const sol = Module.solve(`Minimize
  obj: a + b
 Subject To
  c1: 2 a + b >= 6.5
 General
 a
 End`);
  assert.deepStrictEqual(sol, {
    Status: 'Optimal',
    ObjectiveValue: 3.5,
    Columns: {
      a: {
        Index: 0,
        Lower: 0,
        Upper: Infinity,
        Primal: 3,
        Type: 'Integer',
        Name: 'a'
      },
      b: {
        Index: 1,
        Lower: 0,
        Upper: Infinity,
        Primal: 0.5,
        Type: 'Continuous',
        Name: 'b'
      }
    },
    Rows: [{ Index: 0, Lower: 6.5, Upper: Infinity, Primal: 6.5, Name: 'c1' }]
  });
}

function test_case_with_no_constraints(Module) {
  const sol = Module.solve(`Maximize
  obj: x1 + 2 x2
 Bounds
  0 <= x1 <= 40
  2 <= x2 <= 3
 End`);
  assert.deepStrictEqual(sol, {
    Status: 'Optimal',
    ObjectiveValue: 46,
    Columns: {
      x1: {
        Index: 0,
        Status: 'UB',
        Lower: 0,
        Upper: 40,
        Type: 'Continuous',
        Primal: 40,
        Dual: 1,
        Name: 'x1'
      },
      x2: {
        Index: 1,
        Status: 'UB',
        Lower: 2,
        Type: 'Continuous',
        Upper: 3,
        Primal: 3,
        Dual: 2,
        Name: 'x2'
      }
    },
    Rows: []
  });
}

/**
 * @param {import("../types").Highs} Module
 */
function test_quadratic_program(Module) {
  const sol = Module.solve(`Minimize
  obj: a + b + [ a^2 + 4 a * b + 7 b^2 ]/2
Subject To
  c1: a + b >= 10
End`);
  assert.deepStrictEqual(sol, {
    Status: 'Optimal',
    ObjectiveValue: 60,
    Columns: {
      a: {
        Index: 0,
        Lower: 0,
        Status: 'BS',
        Type: 'Continuous',
        Upper: Infinity,
        Primal: 10,
        Dual: 0,
        Name: 'a'
      },
      b: {
        Index: 1,
        Lower: 0,
        Status: 'LB',
        Type: 'Continuous',
        Upper: Infinity,
        Primal: 0,
        Dual: 10,
        Name: 'b'
      }
    },
    Rows: [{ Index: 0, Lower: 10, Upper: Infinity, Primal: 10, Dual: 11, Status: 'LB', Name: 'c1' }]
  });
}

/**
 * @param {import("../types").Highs} Module
 */
function test_quadratic_program_not_positive_semidefinite(Module) {
  assert.throws(_ =>
    Module.solve(`Maximize
  obj: [x1^2]/2
 Bounds
  0 <= x1 <= 40
 End`)
  );
}

/**
 * @param {import("../types").Highs} Module
 */
function test_infeasible(Module) {
  const sol = Module.solve(`Maximize
  a
  subject to
  a >= 1
  bounds
  a <= 0
  End`);
  assert.deepStrictEqual(sol, {
    Status: 'Infeasible',
    ObjectiveValue: 0,
    Columns: {
      a: {
        Index: 0,
        Lower: 0,
        Upper: 0,
        Type: 'Continuous',
        Name: 'a'
      }
    },
    Rows: [{ Index: 0, Lower: 1, Upper: Infinity, Name: 'HiGHS_R0' }]
  });
}

/**
 * @param {import("../types").Highs} Module
 */
function test_infeasible_ilp(Module) {
  const sol = Module.solve(`Maximize
  a 
subject to
  a >= 1
bounds
  a <= 0
General
  a
end`);
  assert.deepStrictEqual(sol, {
    Status: 'Infeasible',
    ObjectiveValue: Infinity,
    Columns: {
      a: {
        Index: 0,
        Lower: 0,
        Upper: 0,
        Type: 'Integer',
        Name: 'a'
      }
    },
    Rows: [{ Index: 0, Lower: 1, Upper: Infinity, Name: 'HiGHS_R0' }]
  });
}

/**
 * @param {import("../types").Highs} Module
 */
function test_unbounded(Module) {
  const sol = Module.solve(`Maximize a
  subject to
  a >= 1
  end`);
  assert.deepStrictEqual(sol, {
    Status: 'Unbounded',
    ObjectiveValue: 1,
    Columns: {
      a: {
        Index: 0,
        Lower: 0,
        Type: 'Continuous',
        Upper: Infinity,
        Primal: 1,
        Dual: -0,
        Status: 'BS',
        Name: 'a'
      }
    },
    Rows: [{ Index: 0, Status: 'LB', Lower: 1, Upper: Infinity, Primal: 1, Dual: 1, Name: 'HiGHS_R0' }]
  });
}

/**
 * @param {import("../types").Highs} Module
 */
function test_read_model_warning(Module) {
  // See https://github.com/lovasoa/highs-js/issues/17
  const sol = Module.solve(`Minimize
obj: x1
Subject To
c1: 1 x0 + 1 x1 = 1
Bounds
0 <= x1 <= 1
1.1 <= x2 <= 1
End`);
  assert.deepStrictEqual(sol, {
    Status: 'Infeasible',
    ObjectiveValue: 0,
    Columns: {
      x0: {
        Index: 1,
        Lower: 0,
        Name: 'x0',
        Type: 'Continuous',
        Upper: Infinity
      },
      x1: {
        Index: 0,
        Lower: 0,
        Name: 'x1',
        Type: 'Continuous',
        Upper: 1
      },
      x2: {
        Index: 2,
        Lower: 1.1,
        Name: 'x2',
        Type: 'Continuous',
        Upper: 1
      }
    },
    Rows: [
      {
        Index: 0,
        Lower: 1,
        Upper: 1,
        Name: 'c1'
      }
    ]
  });
}

/**
 * @param {import("../types").Highs} Module
 */
function test_big(Module) {
  const pb = fs.readFileSync(__dirname + '/life_goe.mod.lp');
  Module.solve(pb);
}

function test_many_solves(Module) {
  // See https://github.com/lovasoa/highs-js/issues/10
  for (let i = 0; i < 5000; i++) {
    Module.solve(`Maximize
    a
    subject to
    a <= 1
    end`);
  }
}

<<<<<<< HEAD
function test_getModelStatus_args(Module) {
  // See https://github.com/lovasoa/highs-js/issues/42
  const pb = fs.readFileSync(__dirname + '/large_test_model.lp');
  Module.solve(pb);
}

=======
function test_exceeds_stack(Module) {
  // See https://github.com/lovasoa/highs-js/issues/41
  const pb = fs.readFileSync(__dirname + '/exceeds_stack.lp');
  Module.solve(pb);
}


>>>>>>> 98c35cc8
async function test() {
  const Module = await highs();
  test_optimal(Module);
  test_empty_model(Module);
  test_invalid_model(Module);
  test_options(Module);
  test_integer_problem(Module);
  test_case_with_no_constraints(Module);
  test_quadratic_program(Module);
  test_quadratic_program_not_positive_semidefinite(Module);
  test_infeasible(Module);
  test_infeasible_ilp(Module);
  test_unbounded(Module);
  test_read_model_warning(Module);
  test_getModelStatus_args(Module);
  test_big(Module);
  test_many_solves(Module);
  test_exceeds_stack(Module);
  console.log('test succeeded');
}

test();<|MERGE_RESOLUTION|>--- conflicted
+++ resolved
@@ -418,14 +418,12 @@
   }
 }
 
-<<<<<<< HEAD
 function test_getModelStatus_args(Module) {
   // See https://github.com/lovasoa/highs-js/issues/42
   const pb = fs.readFileSync(__dirname + '/large_test_model.lp');
   Module.solve(pb);
 }
 
-=======
 function test_exceeds_stack(Module) {
   // See https://github.com/lovasoa/highs-js/issues/41
   const pb = fs.readFileSync(__dirname + '/exceeds_stack.lp');
@@ -433,7 +431,6 @@
 }
 
 
->>>>>>> 98c35cc8
 async function test() {
   const Module = await highs();
   test_optimal(Module);
